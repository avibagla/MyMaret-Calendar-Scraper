--- conflicted
+++ resolved
@@ -477,18 +477,6 @@
             gameTitleString = gameTitleString.substring(0, atIndex).trim();
         }
 
-<<<<<<< HEAD
-        // If there's an opponent listed, include it.  Watch out for the case
-        // with the "at Potomac Field" or something similar attached to the end
-        if (teamNames.length > 1 && teamNames[1].indexOf(" at ") == -1) {
-            info.eventInfo.opponent = teamNames[1].trim();
-            if (!info.eventInfo.isHome) info.eventInfo.gameLocation = info.eventInfo.opponent;
-        } else if (teamNames.length > 1) {
-            var opponentAndLocationArray = teamNames[1].split(" at ");
-            info.eventInfo.opponent = opponentAndLocationArray[0].trim();
-            info.eventInfo.gameLocation = opponentAndLocationArray[1].trim();
-        }
-=======
         // Parse the team names by splitting by " vs. " or " at "
         var teamNames;
         if (gameTitleString.indexOf(" vs. ") != -1) {
@@ -499,7 +487,6 @@
 
         // We get the Maret team name from the teamID, so we just need the opponent
         if (teamNames.length > 1) info.eventInfo.opponent = teamNames[1].trim();
->>>>>>> 2c1d2c09
 
         // Parse the game time string ("Time: 4:00PM")
         var timeString = $(".calendar-detail .time").text().trim();
